/*
 * MIT License
 *
 * Copyright (c) 2020 Artipie
 *
 * Permission is hereby granted, free of charge, to any person obtaining a copy
 * of this software and associated documentation files (the "Software"), to deal
 * in the Software without restriction, including without limitation the rights
 * to use, copy, modify, merge, publish, distribute, sublicense, and/or sell
 * copies of the Software, and to permit persons to whom the Software is
 * furnished to do so, subject to the following conditions:
 *
 * The above copyright notice and this permission notice shall be included in all
 * copies or substantial portions of the Software.
 *
 * THE SOFTWARE IS PROVIDED "AS IS", WITHOUT WARRANTY OF ANY KIND, EXPRESS OR
 * IMPLIED, INCLUDING BUT NOT LIMITED TO THE WARRANTIES OF MERCHANTABILITY,
 * FITNESS FOR A PARTICULAR PURPOSE AND NONINFRINGEMENT. IN NO EVENT SHALL THE
 * AUTHORS OR COPYRIGHT HOLDERS BE LIABLE FOR ANY CLAIM, DAMAGES OR OTHER
 * LIABILITY, WHETHER IN AN ACTION OF CONTRACT, TORT OR OTHERWISE, ARISING FROM,
 * OUT OF OR IN CONNECTION WITH THE SOFTWARE OR THE USE OR OTHER DEALINGS IN THE
 * SOFTWARE.
 */

package com.artpie.nuget;

import com.artipie.asto.Key;
import com.artipie.asto.blocking.BlockingStorage;
import com.artipie.asto.fs.FileStorage;
import java.io.ByteArrayInputStream;
import java.nio.charset.StandardCharsets;
import java.nio.file.Path;
import javax.json.Json;
import javax.json.JsonArray;
import javax.json.JsonReader;
import org.hamcrest.MatcherAssert;
import org.hamcrest.Matchers;
<<<<<<< HEAD
import org.junit.jupiter.api.Assertions;
=======
import org.hamcrest.collection.IsEmptyCollection;
import org.hamcrest.core.IsEqual;
import org.junit.jupiter.api.BeforeEach;
>>>>>>> 2f824eaa
import org.junit.jupiter.api.Test;
import org.junit.jupiter.api.io.TempDir;

/**
 * Tests for {@link Repository}.
 *
 * @since 0.1
 * @checkstyle ClassDataAbstractionCouplingCheck (2 lines)
 */
class RepositoryTest {

    /**
     * Storage used in tests.
     */
    private BlockingStorage storage;

    /**
     * Repository to test.
     */
    private Repository repository;

    @BeforeEach
    void init(final @TempDir Path temp) {
        this.storage = new BlockingStorage(new FileStorage(temp));
        this.repository = new Repository(this.storage);
    }

    @Test
    void shouldAddPackage() throws Exception {
        final Key.From source = new Key.From("package.zip");
        final String nupkg = "newtonsoft.json.12.0.3.nupkg";
        this.storage.save(source, new NewtonJsonResource(nupkg).bytes());
        this.repository.add(source);
        final Key.From root = new Key.From("newtonsoft.json", "12.0.3");
        MatcherAssert.assertThat(
            this.storage.value(new Key.From(root, nupkg)),
            Matchers.equalTo(new NewtonJsonResource(nupkg).bytes())
        );
        MatcherAssert.assertThat(
            new String(
                this.storage.value(new Key.From(root, "newtonsoft.json.12.0.3.nupkg.sha512"))
            ),
            Matchers.equalTo(
                // @checkstyle LineLength (1 lines)
                "aTRmXwR5xYu+mWxE8r8W1DWnL02SeV8LwdQMsLwTWP8OZgrCCyTqvOAe5hRb1VNQYXjln7qr0PKpSyO/pcc19Q=="
            )
        );
        final String nuspec = "newtonsoft.json.nuspec";
        MatcherAssert.assertThat(
            this.storage.value(new Key.From(root, nuspec)),
            Matchers.equalTo(new NewtonJsonResource(nuspec).bytes())
        );
    }

    @Test
<<<<<<< HEAD
    void shouldFailToAddInvalidPackage() {
        final BlockingStorage storage = new BlockingStorage(new FileStorage(this.temp));
        final Key.From source = new Key.From("invalid");
        storage.save(source, "not a zip".getBytes());
        final Repository repository = new Repository(storage);
        Assertions.assertThrows(
            InvalidPackageException.class,
            () -> repository.add(source),
            // @checkstyle LineLengthCheck (1 line)
            "Repository expected to throw InvalidPackageException if package is invalid and cannot be added"
        );
    }
=======
    void shouldGetPackageVersions() throws Exception {
        final byte[] bytes = "{\"versions\":[\"1.0.0\",\"1.0.1\"]}"
            .getBytes(StandardCharsets.US_ASCII);
        final PackageId foo = new PackageId("Foo");
        this.storage.save(foo.versionsKey(), bytes);
        final Versions versions = this.repository.versions(foo);
        final Key.From bar = new Key.From("bar");
        versions.save(this.storage, bar);
        MatcherAssert.assertThat(
            "Saved versions are not identical to versions initial content",
            this.storage.value(bar),
            new IsEqual<>(bytes)
        );
    }

    @Test
    void shouldGetEmptyPackageVersionsWhenNonePresent() throws Exception {
        final PackageId pack = new PackageId("MyLib");
        final Versions versions = this.repository.versions(pack);
        final Key.From sink = new Key.From("sink");
        versions.save(this.storage, sink);
        MatcherAssert.assertThat(
            "Versions created from scratch expected to be empty",
            this.versions(sink),
            new IsEmptyCollection<>()
        );
    }

    private JsonArray versions(final Key key) {
        final byte[] bytes = this.storage.value(key);
        try (JsonReader reader = Json.createReader(new ByteArrayInputStream(bytes))) {
            return reader.readObject().getJsonArray("versions");
        }
    }
>>>>>>> 2f824eaa
}<|MERGE_RESOLUTION|>--- conflicted
+++ resolved
@@ -35,13 +35,10 @@
 import javax.json.JsonReader;
 import org.hamcrest.MatcherAssert;
 import org.hamcrest.Matchers;
-<<<<<<< HEAD
-import org.junit.jupiter.api.Assertions;
-=======
 import org.hamcrest.collection.IsEmptyCollection;
 import org.hamcrest.core.IsEqual;
+import org.junit.jupiter.api.Assertions;
 import org.junit.jupiter.api.BeforeEach;
->>>>>>> 2f824eaa
 import org.junit.jupiter.api.Test;
 import org.junit.jupiter.api.io.TempDir;
 
@@ -97,20 +94,18 @@
     }
 
     @Test
-<<<<<<< HEAD
     void shouldFailToAddInvalidPackage() {
-        final BlockingStorage storage = new BlockingStorage(new FileStorage(this.temp));
         final Key.From source = new Key.From("invalid");
-        storage.save(source, "not a zip".getBytes());
-        final Repository repository = new Repository(storage);
+        this.storage.save(source, "not a zip".getBytes());
         Assertions.assertThrows(
             InvalidPackageException.class,
-            () -> repository.add(source),
+            () -> this.repository.add(source),
             // @checkstyle LineLengthCheck (1 line)
             "Repository expected to throw InvalidPackageException if package is invalid and cannot be added"
         );
     }
-=======
+
+    @Test
     void shouldGetPackageVersions() throws Exception {
         final byte[] bytes = "{\"versions\":[\"1.0.0\",\"1.0.1\"]}"
             .getBytes(StandardCharsets.US_ASCII);
@@ -145,5 +140,4 @@
             return reader.readObject().getJsonArray("versions");
         }
     }
->>>>>>> 2f824eaa
 }