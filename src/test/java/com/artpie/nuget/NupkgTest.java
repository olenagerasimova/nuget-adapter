--- conflicted
+++ resolved
@@ -40,6 +40,7 @@
  * Tests for {@link Nupkg}.
  *
  * @since 0.1
+ * @checkstyle ClassDataAbstractionCouplingCheck (2 lines)
  */
 class NupkgTest {
 
@@ -59,11 +60,7 @@
         final String id = "newtonsoft.json";
         final String version = "12.0.3";
         new Nupkg(ByteSource.wrap(new NewtonJsonResource(this.name).bytes()))
-<<<<<<< HEAD
-            .save(storage, new PackageIdentity(new PackageId(id), version));
-=======
-            .save(storage, new PackageIdentity(id, new Version(version)));
->>>>>>> 5f2437ed
+            .save(storage, new PackageIdentity(new PackageId(id), new Version(version)));
         MatcherAssert.assertThat(
             storage.value(new Key.From(id, version, this.name)),
             Matchers.equalTo(new NewtonJsonResource(this.name).bytes())
@@ -73,11 +70,10 @@
     @Test
     void shouldCalculateHash(final @TempDir Path temp) throws Exception {
         final BlockingStorage storage = new BlockingStorage(new FileStorage(temp));
-<<<<<<< HEAD
-        final PackageIdentity identity = new PackageIdentity(new PackageId("foo"), "1.0.0");
-=======
-        final PackageIdentity identity = new PackageIdentity("foo", new Version("1.0.0"));
->>>>>>> 5f2437ed
+        final PackageIdentity identity = new PackageIdentity(
+            new PackageId("foo"),
+            new Version("1.0.0")
+        );
         new Nupkg(ByteSource.wrap("test data".getBytes(StandardCharsets.UTF_8)))
             .hash()
             .save(storage, identity);
