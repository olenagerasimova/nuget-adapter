/*
 * MIT License
 *
 * Copyright (c) 2020 Artipie
 *
 * Permission is hereby granted, free of charge, to any person obtaining a copy
 * of this software and associated documentation files (the "Software"), to deal
 * in the Software without restriction, including without limitation the rights
 * to use, copy, modify, merge, publish, distribute, sublicense, and/or sell
 * copies of the Software, and to permit persons to whom the Software is
 * furnished to do so, subject to the following conditions:
 *
 * The above copyright notice and this permission notice shall be included in all
 * copies or substantial portions of the Software.
 *
 * THE SOFTWARE IS PROVIDED "AS IS", WITHOUT WARRANTY OF ANY KIND, EXPRESS OR
 * IMPLIED, INCLUDING BUT NOT LIMITED TO THE WARRANTIES OF MERCHANTABILITY,
 * FITNESS FOR A PARTICULAR PURPOSE AND NONINFRINGEMENT. IN NO EVENT SHALL THE
 * AUTHORS OR COPYRIGHT HOLDERS BE LIABLE FOR ANY CLAIM, DAMAGES OR OTHER
 * LIABILITY, WHETHER IN AN ACTION OF CONTRACT, TORT OR OTHERWISE, ARISING FROM,
 * OUT OF OR IN CONNECTION WITH THE SOFTWARE OR THE USE OR OTHER DEALINGS IN THE
 * SOFTWARE.
 */

package com.artpie.nuget;

import com.artipie.asto.Key;
import com.artipie.asto.blocking.BlockingStorage;
import com.artipie.asto.fs.FileStorage;
import com.google.common.hash.HashCode;
import java.nio.charset.StandardCharsets;
import java.nio.file.Path;
import org.hamcrest.MatcherAssert;
import org.hamcrest.Matchers;
import org.junit.jupiter.api.Test;
import org.junit.jupiter.api.io.TempDir;

/**
 * Tests for {@link Hash}.
 *
 * @since 0.1
 */
class HashTest {

    @Test
    void shouldSave(final @TempDir Path temp) {
        final String id = "abc";
        final String version = "0.0.1";
        final BlockingStorage storage = new BlockingStorage(new FileStorage(temp));
        new Hash(HashCode.fromString("0123456789abcdef")).save(
            storage,
<<<<<<< HEAD
            new PackageIdentity(new PackageId(id), version)
=======
            new PackageIdentity(id, new Version(version))
>>>>>>> 5f2437ed
        );
        MatcherAssert.assertThat(
            storage.value(new Key.From(id, version, "abc.0.0.1.nupkg.sha512")),
            Matchers.equalTo("ASNFZ4mrze8=".getBytes(StandardCharsets.US_ASCII))
        );
    }
}<|MERGE_RESOLUTION|>--- conflicted
+++ resolved
@@ -49,11 +49,7 @@
         final BlockingStorage storage = new BlockingStorage(new FileStorage(temp));
         new Hash(HashCode.fromString("0123456789abcdef")).save(
             storage,
-<<<<<<< HEAD
-            new PackageIdentity(new PackageId(id), version)
-=======
-            new PackageIdentity(id, new Version(version))
->>>>>>> 5f2437ed
+            new PackageIdentity(new PackageId(id), new Version(version))
         );
         MatcherAssert.assertThat(
             storage.value(new Key.From(id, version, "abc.0.0.1.nupkg.sha512")),
