--- conflicted
+++ resolved
@@ -133,17 +133,8 @@
     }
 
     @Test
-<<<<<<< HEAD
     void shouldPutPackagePublish() throws Exception {
-        final Response response = this.nuget.response(
-            "PUT /base/package",
-            Collections.emptyList(),
-            NuGetTest.nupkg()
-        );
-=======
-    void shouldPutRoot() throws Exception {
         final Response response = this.putPackage(nupkg());
->>>>>>> 3049e56e
         MatcherAssert.assertThat(
             response,
             new RsHasStatus(RsStatus.CREATED)
@@ -151,9 +142,6 @@
     }
 
     @Test
-<<<<<<< HEAD
-    void shouldFailGetPackagePublishFromNotBasePath() {
-=======
     void shouldFailPutPackage() {
         MatcherAssert.assertThat(
             "Should fail to add package which is not a ZIP archive",
@@ -179,8 +167,7 @@
     }
 
     @Test
-    void shouldFailGetRootFromNotBasePath() {
->>>>>>> 3049e56e
+    void shouldFailGetPackagePublishFromNotBasePath() {
         final Response response = this.nuget.response(
             "GET /not-base/package",
             Collections.emptyList(),
@@ -232,7 +219,7 @@
     }
 
     private Response putPackage(final Flowable<ByteBuffer> pack) {
-        return this.nuget.response("PUT /base", Collections.emptyList(), pack);
+        return this.nuget.response("PUT /base/package", Collections.emptyList(), pack);
     }
 
     private static Flowable<ByteBuffer> nupkg() throws Exception {
