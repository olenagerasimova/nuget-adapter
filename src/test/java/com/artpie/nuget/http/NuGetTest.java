--- conflicted
+++ resolved
@@ -186,10 +186,6 @@
         MatcherAssert.assertThat(response, new RsHasStatus(RsStatus.METHOD_NOT_ALLOWED));
     }
 
-<<<<<<< HEAD
-    private Response putPackage(final Flowable<ByteBuffer> pack) {
-        return this.nuget.response("PUT /base", Collections.emptyList(), pack);
-=======
     @Test
     void shouldGetPackageVersions() {
         final byte[] data = "example".getBytes();
@@ -220,7 +216,10 @@
             ),
             new RsHasStatus(RsStatus.NOT_FOUND)
         );
->>>>>>> 0ecc0bb6
+    }
+
+    private Response putPackage(final Flowable<ByteBuffer> pack) {
+        return this.nuget.response("PUT /base", Collections.emptyList(), pack);
     }
 
     private static Flowable<ByteBuffer> nupkg() throws Exception {
