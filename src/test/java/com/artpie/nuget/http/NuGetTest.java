--- conflicted
+++ resolved
@@ -26,27 +26,18 @@
 import com.artipie.asto.Key;
 import com.artipie.asto.Storage;
 import com.artipie.asto.blocking.BlockingStorage;
-import com.artipie.asto.fs.FileStorage;
+import com.artipie.asto.memory.InMemoryStorage;
 import com.artipie.http.Response;
 import com.artipie.http.hm.RsHasBody;
 import com.artipie.http.hm.RsHasStatus;
 import com.artipie.http.rs.RsStatus;
 import io.reactivex.Flowable;
-<<<<<<< HEAD
-import java.net.HttpURLConnection;
-import java.nio.file.Path;
 import java.util.Arrays;
-=======
->>>>>>> 3e3359c9
 import java.util.Collections;
 import org.hamcrest.MatcherAssert;
 import org.hamcrest.core.AllOf;
 import org.junit.jupiter.api.BeforeEach;
 import org.junit.jupiter.api.Test;
-<<<<<<< HEAD
-import org.junit.jupiter.api.io.TempDir;
-=======
->>>>>>> 3e3359c9
 
 /**
  * Tests for {@link NuGet}.
@@ -66,8 +57,8 @@
     private NuGet nuget;
 
     @BeforeEach
-    void init(final @TempDir Path temp) {
-        this.storage = new FileStorage(temp);
+    void init() {
+        this.storage = new InMemoryStorage();
         this.nuget = new NuGet("/base", this.storage);
     }
 
@@ -87,7 +78,7 @@
             ),
             new AllOf<>(
                 Arrays.asList(
-                    new RsHasStatus(HttpURLConnection.HTTP_OK),
+                    new RsHasStatus(RsStatus.OK),
                     new RsHasBody(data)
                 )
             )
@@ -117,7 +108,7 @@
                 Collections.emptyList(),
                 Flowable.empty()
             ),
-            new RsHasStatus(HttpURLConnection.HTTP_NOT_FOUND)
+            new RsHasStatus(RsStatus.NOT_FOUND)
         );
     }
 
