--- conflicted
+++ resolved
@@ -59,10 +59,9 @@
     private NuGet nuget;
 
     @BeforeEach
-<<<<<<< HEAD
     void init(final @TempDir Path temp) {
         this.storage = new FileStorage(temp);
-        this.nuget = new NuGet("/base/", this.storage);
+        this.nuget = new NuGet("/base", this.storage);
     }
 
     @Test
@@ -86,10 +85,6 @@
                 )
             )
         );
-=======
-    void init() {
-        this.nuget = new NuGet("/base");
->>>>>>> 612ea2ca
     }
 
     @Test
@@ -138,7 +133,7 @@
         final Response response = this.nuget.response(
             "GET /not-base",
             Collections.emptyList(),
-            FlowAdapters.toFlowPublisher(Flowable.empty())
+            Flowable.empty()
         );
         MatcherAssert.assertThat(response, new RsHasStatus(HttpURLConnection.HTTP_NOT_FOUND));
     }
@@ -148,7 +143,7 @@
         final Response response = this.nuget.response(
             "GET /base",
             Collections.emptyList(),
-            FlowAdapters.toFlowPublisher(Flowable.empty())
+            Flowable.empty()
         );
         MatcherAssert.assertThat(response, new RsHasStatus(HttpURLConnection.HTTP_BAD_METHOD));
     }
