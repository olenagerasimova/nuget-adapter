/*
 * MIT License
 *
 * Copyright (c) 2020 Artipie
 *
 * Permission is hereby granted, free of charge, to any person obtaining a copy
 * of this software and associated documentation files (the "Software"), to deal
 * in the Software without restriction, including without limitation the rights
 * to use, copy, modify, merge, publish, distribute, sublicense, and/or sell
 * copies of the Software, and to permit persons to whom the Software is
 * furnished to do so, subject to the following conditions:
 *
 * The above copyright notice and this permission notice shall be included in all
 * copies or substantial portions of the Software.
 *
 * THE SOFTWARE IS PROVIDED "AS IS", WITHOUT WARRANTY OF ANY KIND, EXPRESS OR
 * IMPLIED, INCLUDING BUT NOT LIMITED TO THE WARRANTIES OF MERCHANTABILITY,
 * FITNESS FOR A PARTICULAR PURPOSE AND NONINFRINGEMENT. IN NO EVENT SHALL THE
 * AUTHORS OR COPYRIGHT HOLDERS BE LIABLE FOR ANY CLAIM, DAMAGES OR OTHER
 * LIABILITY, WHETHER IN AN ACTION OF CONTRACT, TORT OR OTHERWISE, ARISING FROM,
 * OUT OF OR IN CONNECTION WITH THE SOFTWARE OR THE USE OR OTHER DEALINGS IN THE
 * SOFTWARE.
 */
package com.artpie.nuget.http;

<<<<<<< HEAD
=======
import com.artipie.asto.Key;
import com.artipie.asto.Storage;
import com.artipie.asto.blocking.BlockingStorage;
>>>>>>> f4f4fe38
import com.artipie.asto.memory.InMemoryStorage;
import com.artipie.http.Response;
import com.artipie.http.hm.RsHasBody;
import com.artipie.http.hm.RsHasStatus;
import com.artipie.http.rs.RsStatus;
import com.google.common.io.Resources;
import io.reactivex.Flowable;
<<<<<<< HEAD
import java.net.URL;
import java.nio.ByteBuffer;
=======
import java.util.Arrays;
>>>>>>> f4f4fe38
import java.util.Collections;
import org.hamcrest.MatcherAssert;
import org.hamcrest.core.AllOf;
import org.junit.jupiter.api.BeforeEach;
import org.junit.jupiter.api.Test;

/**
 * Tests for {@link NuGet}.
 *
 * @since 0.1
 */
class NuGetTest {

    /**
     * Storage used in tests.
     */
    private Storage storage;

    /**
     * Tested NuGet slice.
     */
    private NuGet nuget;

    @BeforeEach
    void init() {
<<<<<<< HEAD
        this.nuget = new NuGet("/base", new InMemoryStorage());
=======
        this.storage = new InMemoryStorage();
        this.nuget = new NuGet("/base", this.storage);
    }

    @Test
    void shouldGetPackageContent() {
        final byte[] data = "data".getBytes();
        new BlockingStorage(this.storage).save(
            new Key.From("package", "1.0.0", "content.nupkg"),
            data
        );
        MatcherAssert.assertThat(
            "Package content should be returned in response",
            this.nuget.response(
                "GET /base/package/1.0.0/content.nupkg",
                Collections.emptyList(),
                Flowable.empty()
            ),
            new AllOf<>(
                Arrays.asList(
                    new RsHasStatus(RsStatus.OK),
                    new RsHasBody(data)
                )
            )
        );
>>>>>>> f4f4fe38
    }

    @Test
    void shouldFailGetPackageContentFromNotBasePath() {
        final Response response = this.nuget.response(
            "GET /not-base/package/1.0.0/content.nupkg",
            Collections.emptyList(),
            Flowable.empty()
        );
        MatcherAssert.assertThat(
            "Resources from outside of base path should not be found",
            response,
            new RsHasStatus(RsStatus.NOT_FOUND)
        );
    }

    @Test
    void shouldFailGetPackageContentWhenNotExists() {
        MatcherAssert.assertThat(
            "Not existing content should not be found",
            this.nuget.response(
                "GET /base/package/1.0.0/logo.png",
                Collections.emptyList(),
                Flowable.empty()
            ),
            new RsHasStatus(RsStatus.NOT_FOUND)
        );
    }

    @Test
    void shouldFailPutPackageContent() {
        final Response response = this.nuget.response(
            "PUT /base/package/1.0.0/content.nupkg",
            Collections.emptyList(),
            Flowable.empty()
        );
        MatcherAssert.assertThat(
            "Package content cannot be put",
            response,
            new RsHasStatus(RsStatus.METHOD_NOT_ALLOWED)
        );
    }

    @Test
    void shouldPutRoot() throws Exception {
        final Response response = this.nuget.response(
            "PUT /base",
            Collections.emptyList(),
            NuGetTest.nupkg()
        );
        MatcherAssert.assertThat(
            response,
            new RsHasStatus(RsStatus.CREATED)
        );
    }

    @Test
    void shouldFailGetRootFromNotBasePath() {
        final Response response = this.nuget.response(
            "GET /not-base",
            Collections.emptyList(),
            Flowable.empty()
        );
        MatcherAssert.assertThat(response, new RsHasStatus(RsStatus.NOT_FOUND));
    }

    @Test
    void shouldFailGetRoot() {
        final Response response = this.nuget.response(
            "GET /base",
            Collections.emptyList(),
            Flowable.empty()
        );
        MatcherAssert.assertThat(response, new RsHasStatus(RsStatus.METHOD_NOT_ALLOWED));
    }

    private static Flowable<ByteBuffer> nupkg() throws Exception {
        final URL resource = Thread.currentThread().getContextClassLoader()
            .getResource("newtonsoft.json/12.0.3/newtonsoft.json.12.0.3.nupkg");
        return Flowable.fromArray(ByteBuffer.wrap(Resources.toByteArray(resource)));
    }
}<|MERGE_RESOLUTION|>--- conflicted
+++ resolved
@@ -23,12 +23,9 @@
  */
 package com.artpie.nuget.http;
 
-<<<<<<< HEAD
-=======
 import com.artipie.asto.Key;
 import com.artipie.asto.Storage;
 import com.artipie.asto.blocking.BlockingStorage;
->>>>>>> f4f4fe38
 import com.artipie.asto.memory.InMemoryStorage;
 import com.artipie.http.Response;
 import com.artipie.http.hm.RsHasBody;
@@ -36,12 +33,9 @@
 import com.artipie.http.rs.RsStatus;
 import com.google.common.io.Resources;
 import io.reactivex.Flowable;
-<<<<<<< HEAD
 import java.net.URL;
 import java.nio.ByteBuffer;
-=======
 import java.util.Arrays;
->>>>>>> f4f4fe38
 import java.util.Collections;
 import org.hamcrest.MatcherAssert;
 import org.hamcrest.core.AllOf;
@@ -67,9 +61,6 @@
 
     @BeforeEach
     void init() {
-<<<<<<< HEAD
-        this.nuget = new NuGet("/base", new InMemoryStorage());
-=======
         this.storage = new InMemoryStorage();
         this.nuget = new NuGet("/base", this.storage);
     }
@@ -95,7 +86,6 @@
                 )
             )
         );
->>>>>>> f4f4fe38
     }
 
     @Test
