--- conflicted
+++ resolved
@@ -58,18 +58,19 @@
     }
 
     @Test
-<<<<<<< HEAD
     void shouldExtractPackageId() throws Exception {
         MatcherAssert.assertThat(
             this.nuspec.packageId().lower(),
             Matchers.equalTo("newtonsoft.json")
-=======
+        );
+    }
+
+    @Test
     void shouldExtractVersion() throws Exception {
         final Version version = this.nuspec.version();
         MatcherAssert.assertThat(
             version.normalized(),
             Matchers.equalTo("12.0.3")
->>>>>>> 5f2437ed
         );
     }
 
