/*
 * MIT License
 *
 * Copyright (c) 2020 Artipie
 *
 * Permission is hereby granted, free of charge, to any person obtaining a copy
 * of this software and associated documentation files (the "Software"), to deal
 * in the Software without restriction, including without limitation the rights
 * to use, copy, modify, merge, publish, distribute, sublicense, and/or sell
 * copies of the Software, and to permit persons to whom the Software is
 * furnished to do so, subject to the following conditions:
 *
 * The above copyright notice and this permission notice shall be included in all
 * copies or substantial portions of the Software.
 *
 * THE SOFTWARE IS PROVIDED "AS IS", WITHOUT WARRANTY OF ANY KIND, EXPRESS OR
 * IMPLIED, INCLUDING BUT NOT LIMITED TO THE WARRANTIES OF MERCHANTABILITY,
 * FITNESS FOR A PARTICULAR PURPOSE AND NONINFRINGEMENT. IN NO EVENT SHALL THE
 * AUTHORS OR COPYRIGHT HOLDERS BE LIABLE FOR ANY CLAIM, DAMAGES OR OTHER
 * LIABILITY, WHETHER IN AN ACTION OF CONTRACT, TORT OR OTHERWISE, ARISING FROM,
 * OUT OF OR IN CONNECTION WITH THE SOFTWARE OR THE USE OR OTHER DEALINGS IN THE
 * SOFTWARE.
 */

package com.artpie.nuget;

import com.artipie.asto.blocking.BlockingStorage;
import com.google.common.io.ByteSource;
import com.jcabi.xml.XML;
import com.jcabi.xml.XMLDocument;
import java.io.ByteArrayInputStream;
import java.io.IOException;
import java.util.List;

/**
 * Package description in .nuspec format.
 *
 * @since 0.1
 */
public final class Nuspec {

    /**
     * Binary content in .nuspec format.
     */
    private final ByteSource content;

    /**
     * Ctor.
     *
     * @param content Binary content of in .nuspec format.
     */
    public Nuspec(final ByteSource content) {
        this.content = content;
    }

    /**
     * Extract package identity from document.
     *
     * @return Package identity.
     * @throws IOException In case exception occurred on reading document.
     */
    public PackageIdentity identity() throws IOException {
<<<<<<< HEAD
        return new PackageIdentity(
            this.packageId(),
            single(this.xml(), "/ns:package/ns:metadata/ns:version/text()")
        );
    }

    /**
     * Extract package identifier from document.
     *
     * @return Package identifier.
     * @throws IOException In case exception occurred on reading document.
     */
    public PackageId packageId() throws IOException {
        return new PackageId(
            single(this.xml(), "/ns:package/ns:metadata/ns:id/text()")
        );
=======
        final String id = single(this.xml(), "/ns:package/ns:metadata/ns:id/text()");
        return new PackageIdentity(id, this.version());
    }

    /**
     * Extract version from document.
     *
     * @return Package version.
     * @throws IOException In case exception occurred on reading document.
     */
    public Version version() throws IOException {
        final String version = single(this.xml(), "/ns:package/ns:metadata/ns:version/text()");
        return new Version(version);
>>>>>>> 5f2437ed
    }

    /**
     * Saves .nuspec document to storage.
     *
     * @param storage Storage to use for saving.
     * @throws IOException In case exception occurred on reading document or writing it to storage.
     */
    public void save(final BlockingStorage storage) throws IOException {
        storage.save(this.identity().nuspecKey(), this.content.read());
    }

    /**
     * Parse binary content as XML document.
     *
     * @return Content as XML document.
     * @throws IOException In case exception occurred on reading document.
     */
    private XML xml() throws IOException {
        return new XMLDocument(new ByteArrayInputStream(this.content.read()))
            .registerNs("ns", "http://schemas.microsoft.com/packaging/2013/05/nuspec.xsd");
    }

    /**
     * Reads single string value from XML via XPath.
     * Exception is thrown if zero or more then 1 values found
     *
     * @param xml XML document to read from.
     * @param xpath XPath expression to select data from the XML.
     * @return Value found by XPath
     */
    private static String single(final XML xml, final String xpath) {
        final List<String> values = xml.xpath(xpath);
        if (values.isEmpty()) {
            throw new IllegalArgumentException(
                String.format("No values found in path: '%s'", xpath)
            );
        }
        if (values.size() > 1) {
            throw new IllegalArgumentException(
                String.format("Multiple values found in path: '%s'", xpath)
            );
        }
        return values.get(0);
    }
}<|MERGE_RESOLUTION|>--- conflicted
+++ resolved
@@ -60,11 +60,7 @@
      * @throws IOException In case exception occurred on reading document.
      */
     public PackageIdentity identity() throws IOException {
-<<<<<<< HEAD
-        return new PackageIdentity(
-            this.packageId(),
-            single(this.xml(), "/ns:package/ns:metadata/ns:version/text()")
-        );
+        return new PackageIdentity(this.packageId(), this.version());
     }
 
     /**
@@ -77,9 +73,6 @@
         return new PackageId(
             single(this.xml(), "/ns:package/ns:metadata/ns:id/text()")
         );
-=======
-        final String id = single(this.xml(), "/ns:package/ns:metadata/ns:id/text()");
-        return new PackageIdentity(id, this.version());
     }
 
     /**
@@ -91,7 +84,6 @@
     public Version version() throws IOException {
         final String version = single(this.xml(), "/ns:package/ns:metadata/ns:version/text()");
         return new Version(version);
->>>>>>> 5f2437ed
     }
 
     /**
