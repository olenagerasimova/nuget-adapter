/*
 * MIT License
 *
 * Copyright (c) 2020 Artipie
 *
 * Permission is hereby granted, free of charge, to any person obtaining a copy
 * of this software and associated documentation files (the "Software"), to deal
 * in the Software without restriction, including without limitation the rights
 * to use, copy, modify, merge, publish, distribute, sublicense, and/or sell
 * copies of the Software, and to permit persons to whom the Software is
 * furnished to do so, subject to the following conditions:
 *
 * The above copyright notice and this permission notice shall be included in all
 * copies or substantial portions of the Software.
 *
 * THE SOFTWARE IS PROVIDED "AS IS", WITHOUT WARRANTY OF ANY KIND, EXPRESS OR
 * IMPLIED, INCLUDING BUT NOT LIMITED TO THE WARRANTIES OF MERCHANTABILITY,
 * FITNESS FOR A PARTICULAR PURPOSE AND NONINFRINGEMENT. IN NO EVENT SHALL THE
 * AUTHORS OR COPYRIGHT HOLDERS BE LIABLE FOR ANY CLAIM, DAMAGES OR OTHER
 * LIABILITY, WHETHER IN AN ACTION OF CONTRACT, TORT OR OTHERWISE, ARISING FROM,
 * OUT OF OR IN CONNECTION WITH THE SOFTWARE OR THE USE OR OTHER DEALINGS IN THE
 * SOFTWARE.
 */
package com.artpie.nuget.http;

import com.artipie.asto.Key;
import com.artipie.asto.Storage;
import com.artipie.http.Response;
import com.artipie.http.rs.RsWithStatus;
import java.net.HttpURLConnection;
<<<<<<< HEAD
import java.util.Collections;
import java.util.concurrent.CompletableFuture;
import java.util.concurrent.CompletionStage;
import java.util.concurrent.ExecutionException;
import java.util.concurrent.Future;
=======
>>>>>>> 612ea2ca

/**
 * Package content resource.
 * See <a href="https://docs.microsoft.com/en-us/nuget/api/package-base-address-resource">Package Content</a>
 *
 * @since 0.1
 */
public final class PackageContent implements Resource {

    /**
     * Resource path.
     */
    private final String path;

    /**
     * Storage to read content from.
     */
    private final Storage storage;

    /**
     * Ctor.
     *
     * @param path Resource path.
     * @param storage Storage to read content from.
     */
    public PackageContent(final String path, final Storage storage) {
        this.path = path;
        this.storage = storage;
    }

    @Override
    public Response get() {
        Response response;
        try {
            response = this.getAsync().get();
        } catch (final InterruptedException | ExecutionException ex) {
            response = new RsWithStatus(HttpURLConnection.HTTP_INTERNAL_ERROR);
        }
        return response;
    }

    /**
     * Serve GET method async.
     *
     * @return Response to request.
     */
    private Future<Response> getAsync() {
        return CompletableFuture
            .supplyAsync(() -> new Key.From(this.path))
            .thenCompose(
                key -> this.storage.exists(key).thenCompose(
                    exists -> {
                        final CompletionStage<Response> response;
                        if (exists) {
                            response = this.storage.value(key).thenApplyAsync(
                                data -> connection -> connection.accept(
                                    HttpURLConnection.HTTP_OK,
                                    Collections.emptyList(),
                                    data
                                )
                            );
                        } else {
                            response = CompletableFuture.completedFuture(
                                new RsWithStatus(HttpURLConnection.HTTP_NOT_FOUND)
                            );
                        }
                        return response;
                    }
                )
            );
    }

    @Override
    public Response put() {
        return new RsWithStatus(HttpURLConnection.HTTP_BAD_METHOD);
    }
}<|MERGE_RESOLUTION|>--- conflicted
+++ resolved
@@ -28,14 +28,11 @@
 import com.artipie.http.Response;
 import com.artipie.http.rs.RsWithStatus;
 import java.net.HttpURLConnection;
-<<<<<<< HEAD
 import java.util.Collections;
 import java.util.concurrent.CompletableFuture;
 import java.util.concurrent.CompletionStage;
 import java.util.concurrent.ExecutionException;
 import java.util.concurrent.Future;
-=======
->>>>>>> 612ea2ca
 
 /**
  * Package content resource.
@@ -77,6 +74,11 @@
         return response;
     }
 
+    @Override
+    public Response put() {
+        return new RsWithStatus(HttpURLConnection.HTTP_BAD_METHOD);
+    }
+
     /**
      * Serve GET method async.
      *
@@ -107,9 +109,4 @@
                 )
             );
     }
-
-    @Override
-    public Response put() {
-        return new RsWithStatus(HttpURLConnection.HTTP_BAD_METHOD);
-    }
 }