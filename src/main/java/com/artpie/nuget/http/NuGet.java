--- conflicted
+++ resolved
@@ -30,11 +30,8 @@
 import com.artipie.http.rq.RqMethod;
 import com.artipie.http.rs.RsStatus;
 import com.artipie.http.rs.RsWithStatus;
-<<<<<<< HEAD
 import com.artpie.nuget.http.metadata.PackageMetadata;
-=======
 import java.net.URL;
->>>>>>> ea231cca
 import java.nio.ByteBuffer;
 import java.util.Arrays;
 import java.util.Map;
@@ -44,6 +41,7 @@
  * NuGet repository HTTP front end.
  *
  * @since 0.1
+ * @checkstyle ClassDataAbstractionCouplingCheck (2 lines)
  */
 public final class NuGet implements Slice {
 
@@ -110,12 +108,6 @@
         final PackageContent content = new PackageContent(this.storage);
         return new RoutingResource(
             path,
-<<<<<<< HEAD
-            new ServiceIndex(),
-            new PackagePublish(this.storage),
-            new PackageContent(this.storage),
-            new PackageMetadata()
-=======
             new ServiceIndex(
                 Arrays.asList(
                     new RouteService(this.url, publish, "PackagePublish/2.0.0"),
@@ -123,8 +115,8 @@
                 )
             ),
             publish,
-            content
->>>>>>> ea231cca
+            content,
+            new PackageMetadata()
         );
     }
 }