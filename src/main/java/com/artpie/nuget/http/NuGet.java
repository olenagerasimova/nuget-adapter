--- conflicted
+++ resolved
@@ -72,21 +72,12 @@
         final RequestLineFrom request = new RequestLineFrom(line);
         final String path = request.uri().getPath();
         if (path.startsWith(this.base)) {
-<<<<<<< HEAD
             final Resource resource = this.resource(path.substring(this.base.length()));
-            final String method = request.method();
-            if (method.equals("GET")) {
-                response = resource.get();
-            } else if (method.equals("PUT")) {
-                response = resource.put(body);
-=======
-            final Resource resource = NuGet.resource(path.substring(this.base.length()));
             final RqMethod method = request.method();
             if (method.equals(RqMethod.GET)) {
                 response = resource.get();
             } else if (method.equals(RqMethod.PUT)) {
-                response = resource.put();
->>>>>>> 3e3359c9
+                response = resource.put(body);
             } else {
                 response = new RsWithStatus(RsStatus.METHOD_NOT_ALLOWED);
             }
