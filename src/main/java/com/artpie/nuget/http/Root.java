--- conflicted
+++ resolved
@@ -29,22 +29,16 @@
 import com.artipie.http.Response;
 import com.artipie.http.rs.RsStatus;
 import com.artipie.http.rs.RsWithStatus;
-<<<<<<< HEAD
-import java.net.HttpURLConnection;
 import java.nio.ByteBuffer;
 import java.util.UUID;
 import java.util.concurrent.CompletableFuture;
-import java.util.concurrent.ExecutionException;
 import org.reactivestreams.Publisher;
-=======
->>>>>>> 3e3359c9
 
 /**
  * Root resource. Used as endpoint to push a package.
  * See <a href="https://docs.microsoft.com/en-us/nuget/api/package-publish-resource#push-a-package">Push a package</a>
  *
  * @since 0.1
- * @todo Migrate to HTTP 0.5+ and use async Response, put() method should become non-blocking.
  */
 public final class Root implements Resource {
 
@@ -69,27 +63,11 @@
 
     @Override
     public Response put(final Publisher<ByteBuffer> body) {
-        Response response;
-        try {
-            response = this.putAsync(body).get();
-        } catch (final InterruptedException | ExecutionException ex) {
-            response = new RsWithStatus(HttpURLConnection.HTTP_INTERNAL_ERROR);
-        }
-        return response;
-    }
-
-    /**
-     * Serve PUT method async.
-     *
-     * @param body Request body.
-     * @return Response to request.
-     */
-    private CompletableFuture<Response> putAsync(final Publisher<ByteBuffer> body) {
-        return CompletableFuture
+        return connection -> CompletableFuture
             .supplyAsync(() -> new Key.From(UUID.randomUUID().toString()))
             .thenCompose(
-                key -> this.storage.save(key, body).thenApply(
-                    ignored -> new RsWithStatus(HttpURLConnection.HTTP_CREATED)
+                key -> this.storage.save(key, body).thenCompose(
+                    ignored -> new RsWithStatus(RsStatus.CREATED).send(connection)
                 )
             );
     }
